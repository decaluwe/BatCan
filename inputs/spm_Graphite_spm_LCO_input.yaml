--- conflicted
+++ resolved
@@ -54,13 +54,8 @@
     type: 'CC_cycle' # Constant current cycling
     # Specify only one of i_ext or C-rate. The other should be null:
     i_ext: null #0.00001 A/cm2 # input current density, format: XX units. Units are 'current/area', with no carat for exponents (e.g. A/cm2)
-<<<<<<< HEAD
-    C-rate: 0.01 # input C-rate
-    n_cycles: 1 # Number of cycles. Currently must be 0.5 or an int.
-=======
     C-rate: 1 # input C-rate
     n_cycles: 10 # Number of cycles. Currently must be 0.5 or an int.
->>>>>>> a5713448
     first-step: 'discharge'  # Start with charge or discharge?
     phi-cutoff-lower: 2.2 # Simulation cuts off if E_Cell <= this value
     phi-cutoff-upper: 4.5 # Simulation cuts off if E_Cell >= this value
