--- conflicted
+++ resolved
@@ -199,7 +199,7 @@
     # Create figure:
     lp = 30 #labelpad
     # Number of subplots:
-    nplots = 4 + i_Li
+    nplots = 5 + i_Li
 
     # Initialize the figure:
     fig, axs = plt.subplots(nplots,1, sharex=True, 
@@ -208,49 +208,45 @@
     fig.set_size_inches((4.0,8.5))
     # Axis 1: Current vs. capacity
     axs[0].plot(solution[0,:]/3600, 1000*solution[1,:]/10000)
-<<<<<<< HEAD
-    axs[0].set_ylabel('Current Density \n (mA/cm$^2$)',labelpad=lp-25)
-    axs[1].plot(solution[0,:]/3600, V_cell)
-    axs[1].set_ylabel('Cell Potential \n(V)',labelpad=lp)
+    axs[0].set_ylabel('Current Density \n (mA/cm$^2$)',labelpad=lp)
+    
+    # Axis 2: Charge/discharge potential vs. capacity.
+    axs[1].plot(solution[0,:]/3600, solution[phi_ptr,:])
+    axs[1].set_ylabel('Cell Potential \n(V)')#,labelpad=lp)
+    
+    # Axis 3: anode concentration:
     axs[2].plot(solution[0,:]/3600, an.SVptr['C_k_ed'])
     axs[2].set_ylabel('Anode Concentration of \n($\mu$m)', labelpad=lp-10)
     axs[2].set(xlabel='Time (h)')
-    #plt.figure(2)
-    # plt.plot(solution[0,:]/3600, solution[2+an.SVptr['phi_dl']])
-    for i in range(2):
-=======
-    axs[0].set_ylabel('Current Density \n (mA/cm$^2$)',labelpad=lp)
-    # Axis 2: Charge/discharge potential vs. capacity.
-    axs[1].plot(solution[0,:]/3600, solution[phi_ptr,:])
-    axs[1].set_ylabel('Cell Potential \n(V)')#,labelpad=lp)
-    # Axis 3: Separator electric potential vs. capacity.
-    
+    
+    # Axis 4: Separator electric potential vs. capacity.
     phi_elyte_an = (solution[an.SVptr['phi_ed'][0]+2,:] 
         + solution[an.SVptr['phi_dl'][0]+2,:])
-    axs[2].plot(solution[0,:]/3600, phi_elyte_an)
+    axs[3].plot(solution[0,:]/3600, phi_elyte_an)
     for j in np.arange(sep.n_points):
-        axs[2].plot(solution[0,:]/3600, solution[phi_elyte_ptr[j],:])
+        axs[3].plot(solution[0,:]/3600, solution[phi_elyte_ptr[j],:])
     phi_elyte_ca = (solution[ca.SVptr['electrode'][ca.SVptr['phi_ed'][0]]+2,:] 
         + solution[ca.SVptr['electrode'][ca.SVptr['phi_dl'][0]+2],:])
-    axs[2].plot(solution[0,:]/3600, phi_elyte_ca)
-    axs[2].set_ylabel('Separator Potential \n(V)',labelpad=lp)
-    
+    axs[3].plot(solution[0,:]/3600, phi_elyte_ca)
+    axs[3].set_ylabel('Separator Potential \n(V)',labelpad=lp)
+    
+    # Axis 5: Li+ concentration:
     Ck_elyte_an = solution[an.SVptr['C_k_elyte'][0]+2,:]
-    axs[3].plot(solution[0,:]/3600, Ck_elyte_an[an.index_Li,:],
+    axs[4].plot(solution[0,:]/3600, Ck_elyte_an[an.index_Li,:],
         label="an interface")
 
     Ck_elyte_sep_ptr = np.add(sep.SV_offset+sep.SVptr['C_k_elyte'],2)
     for j in np.arange(sep.n_points):
-        axs[3].plot(solution[0,:]/3600, 
+        axs[4].plot(solution[0,:]/3600, 
             solution[Ck_elyte_sep_ptr[j,sep.index_Li],:], 
             label="separator "+str(j+1))
 
     Ck_elyte_ca = solution[ca.SV_offset+ca.SVptr['C_k_elyte'][0]+2,:]
-    axs[3].plot(solution[0,:]/3600, Ck_elyte_ca[ca.index_Li,:])
-
-    axs[3].set_ylabel('Li+ concentration \n(kmol/m$^3$',labelpad=lp)
-    
-    # Optional axis 4, For dense Li anode: anode thickness:
+    axs[4].plot(solution[0,:]/3600, Ck_elyte_ca[ca.index_Li,:])
+
+    axs[4].set_ylabel('Li+ concentration \n(kmol/m$^3$',labelpad=lp)
+    
+    # Optional axis 6, For dense Li anode: anode thickness:
     if i_Li:
         axs[nplots-1].plot(solution[0,:]/3600, 
             1e6*solution[2+int(an.SVptr['thickness'])])
@@ -261,7 +257,6 @@
 
     # Format axis ticks:
     for i in range(nplots):
->>>>>>> a5713448
         axs[i].tick_params(axis="x",direction="in")
         axs[i].tick_params(axis="y",direction="in")
         axs[i].get_yaxis().get_major_formatter().set_useOffset(False)
