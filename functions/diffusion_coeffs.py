"""
Author:
Amy LeBar 24 April 2019

Diffusion coefficient function
Inputs: bulk diffusion coefficents,

Outputs: chemical diffusion coefficient (D_k_elyte), and migration term (D_k_mig_elyte)
"""
# Load needed modules
import cantera as ct

<<<<<<< HEAD
# Dilute Solution Theory (dst)
def dst(Ck_elyte,objs,params):
    D_k_elyte = params['D_k_elyte_o']
    D_k_mig_elyte = params['D_k_mig_elyte_o'] * Ck_elyte

    return D_k_elyte, D_k_mig_elyte

# Concentrated Solution Theory (cst)
def cst(Ck_elyte,objs,params):
    elyte = objs['elyte']

    # Species concentrations, converted to mol/m3:
    C_Li = Ck_elyte[params['i_Li_elyte']]*1000
    C_solvent = 0.
    for i_sp in params['i_solvent_elyte']:
        C_solvent += Ck_elyte[i_sp]*1000
        #     C_EC = Ck_elyte[params['iEC_elyte']]*1000
        #     C_EMC = Ck_elyte[params['iEMC_elyte']]*1000

    D_k_elyte = params['D_k_elyte_o']

    # Chemical diffusion coefficent for Li+ and PF6- in elyte
    D_k_elyte[params['i_Li_elyte']] = (params['D_Li_CST'][0]*C_Li**2 \
        + params['D_Li_CST'][1]*C_Li + params['D_Li_CST'][2]) \
        * (params['D_Li_CST'][3]*C_Li**2 + params['D_Li_CST'][4]*C_Li  \
        + params['D_Li_CST'][5]) / (params['D_Li_CST'][6] \
        + params['D_Li_CST'][7]*C_Li + params['D_Li_CST'][8]*C_Li**2 \
        + params['D_Li_CST'][9]*C_Li**3) * sum(1000*Ck_elyte) / C_solvent

    D_k_elyte[params['i_counter_ion']] = D_k_elyte[params['i_Li_elyte']]

    # Positive ion transference number
    tk_elyte_o = params['t_elyte'][0] + params['t_elyte'][1]*C_Li \
                + params['t_elyte'][2]*C_Li**2 + params['t_elyte'][3]*C_Li**3

    tk_elyte = abs(params['polarity_k']) * \
            ((params['polarity_k'] + 1) * tk_elyte_o/2 - \
            (params['polarity_k'] - 1) * (1 - tk_elyte_o)/2)

    # Effective conductivity
    sigma = params['sigma_elyte'][0]*C_Li + \
            params['sigma_elyte'][1]*C_Li**1.5 + \
            params['sigma_elyte'][2]*C_Li**3

    # Thermodynamic factor - (1 - df/d(ln C_Li))
    thermo_factor = (params['gamma_elyte'][0]*C_Li**2 + \
            params['gamma_elyte'][1]*C_Li + params['gamma_elyte'][2]) / \
            (params['gamma_elyte'][3] + params['gamma_elyte'][4]*C_Li + \
            params['gamma_elyte'][5]*C_Li**2 + params['gamma_elyte'][6]*C_Li**3)

    # Diffusional conductivity
    sigma_D = 2*ct.gas_constant*elyte.TP[0] * \
        sigma*(tk_elyte_o - 1)*thermo_factor / ct.faraday

    D_k_elyte = D_k_elyte + sigma_D * tk_elyte * params['div_charge'] \
            / (Ck_elyte*ct.faraday)

    D_k_mig_elyte = tk_elyte * sigma * params['div_charge'] / ct.faraday

    return D_k_elyte, D_k_mig_elyte

=======
class dst:
    
    Dk_el_0 = []
    C_k = []
    T_elyte = []
    ptr_el = []
    params = []
    
    def coeffs():
        Dk_el = dst.Dk_el_0
        Dk_migr_el = dst.Dk_el_0*dst.C_k
        
        return Dk_el, Dk_migr_el
    
    "========================================================================="
    
class cst:
    
    Dk_el_0 = []
    C_k = []
    ptr_el = []
    z_k = []
    rho_bar = []
    params = []
    T_0 = []
    T = []

    def coeffs():
        z_k = cst.z_k; C_k = cst.C_k; ptr_el = cst.ptr_el; params = cst.params
        T_0 = cst.T_0; T = cst.T
        C_Li = C_k[cst.ptr_el['Li']]            # Concentration of lithium
        C_sol = C_k[cst.ptr_el['solvents']]     # Concentration of the solvent
        
        Dk_el = params['Dk_elyte_o']
        
        # Polynomial fit for chemical diffusion coefficient of lithium in elyte       
        Dk_el[cst.ptr_el['Li']] = ((params['D_Li_a']*C_Li**2 
                          + params['D_Li_b']*C_Li + params['D_Li_c'])
                          *(params['D_Li_d']*C_Li**2 + params['D_Li_e']*C_Li 
                          + params['D_Li_f'])/(params['D_Li_g'] 
                          + params['D_Li_h']*C_Li + params['D_Li_i']*C_Li**2 
                          + params['D_Li_j']*C_Li**3)*sum(cst.C_k)/sum(C_sol))
    
        # Modify diffusion coefficient term to include an Arrhenius-like
        #   temperature dependence
        Dk_el[cst.ptr_el['Li']] = Dk_el[cst.ptr_el['Li']]*np.exp((T-T_0)/ct.gas_constant/T_0)
        
        # Assume diffusion coefficient for cation same as anion
        Dk_el[cst.ptr_el['PF6']] = Dk_el[cst.ptr_el['Li']]
        
        # Use a polynomial fit to calculate concentration dependence of the
        #   ionic transference number
        tk_el_0 = (params['t_elyte_a'] + params['t_elyte_b']*C_Li
                 + params['t_elyte_c']*C_Li**2 + params['t_elyte_d']*C_Li**3)
        
        # Set tk for non-charged species to zero and set t_PF6 to 1 - t_Li
        tk_el = abs(z_k)*((z_k + 1)*tk_el_0/2. - (z_k - 1)*(1 - tk_el_0)/2.)
        
        # Effective conductivity comes out as S/dm, need to multiply by 10 
        sigma = (params['sigma_elyte_a']*C_Li 
               + params['sigma_elyte_b']*C_Li**1.5
               + params['sigma_elyte_c']*C_Li**3)
        
        sigma = sigma*10*np.exp((T-T_0)/ct.gas_constant/T_0)
        
        # Polynomial fit for thermodynamic factor: (1 + d(ln f)/d(ln C_Li))
        thermo_factor = ((params['gamma_elyte_a']*C_Li**2 
                       + params['gamma_elyte_b']*C_Li + params['gamma_elyte_c'])
                       /(params['gamma_elyte_d'] + params['gamma_elyte_e']*C_Li
                       + params['gamma_elyte_f']*C_Li**2 
                       + params['gamma_elyte_g']*C_Li**3))
                       
        # Diffusional conductivity
        C = cst.rho_bar
        sigma_D = 2*(tk_el[ptr_el['Li']] - 1)*C*thermo_factor/z_k[ptr_el['Li']] \
                / ct.faraday

        Dk_el = Dk_el + sigma_D*tk_el/C_k/params['divCharge']/ct.faraday
        
        Dk_migr_el = tk_el*sigma/params['divCharge']/ct.faraday
        
        return Dk_el, Dk_migr_el
    
class cst_2:
    
    Dk_el_0 = []
    C_k = []
    ptr_el = []
    z_k = []
        
#        ptr_el = cst.ptr_el
#        C_k = cst.C_k
#        q_Li = [key.startswith('Li') for key in ptr_el]
#        Li_key = [list(ptr_el.keys())[i] for i in range(len(q_Li)) if q_Li[i]]
#        Li_ind = ptr_el[Li_key]
#        C_Li = C_k[Li_ind]
        
        
    
"=============================== Old functions ==============================="

## Dilute Solution Theory (dst)
#def dst_fun(Ck_elyte,params):
#    Dk_elyte = params['Dk_elyte_o']
#    Dk_mig_elyte = params['Dk_mig_elyte_o'] * Ck_elyte
#
#    return Dk_elyte, Dk_mig_elyte
#
## Concentrated Solution Theory (cst)
#def cst_fun(Ck_elyte,objs,params):
#    elyte = objs['elyte']
#
#    C_Li = Ck_elyte[params['iLi_elyte']]*1000
#    C_EC = Ck_elyte[params['iEC_elyte']]*1000
#    C_EMC = Ck_elyte[params['iEMC_elyte']]*1000
#
#    Dk_elyte = params['Dk_elyte_o']
#
#    # Chemical diffusion coefficent for Li+ and PF6- in elyte
#    Dk_elyte[params['iLi_elyte']] = (params['D_Li_a']*C_Li**2 + \
#                                params['D_Li_b']*C_Li + params['D_Li_c']) * \
#                                (params['D_Li_d']*C_Li**2 + params['D_Li_e']*C_Li + \
#                                params['D_Li_f']) / (params['D_Li_g'] + params['D_Li_h']*C_Li + \
#                                params['D_Li_i']*C_Li**2 + params['D_Li_j']*C_Li**3) * \
#                                sum(1000*Ck_elyte) / (C_EC + C_EMC)
#
#    Dk_elyte[params['iPF6_elyte']] = Dk_elyte[params['iLi_elyte']]
#
#    # Positive ion transference number
#    tk_elyte_o = params['t_elyte_a'] + params['t_elyte_b']*C_Li + \
#                  params['t_elyte_c']*C_Li**2 + params['t_elyte_d']*C_Li**3
#
#    tk_elyte = abs(params['polarity_k']) * \
#            ((params['polarity_k'] + 1) * tk_elyte_o/2 - \
#            (params['polarity_k'] - 1) * (1 - tk_elyte_o)/2)
#    
#    # Effective conductivity
#    sigma = params['sigma_elyte_a']*C_Li + \
#            params['sigma_elyte_b']*C_Li**1.5 + \
#            params['sigma_elyte_c']*C_Li**3
#
#    # Thermodynamic factor - (1 - df/d(ln C_Li))
#    thermo_factor = (params['gamma_elyte_a']*C_Li**2 + \
#            params['gamma_elyte_b']*C_Li + params['gamma_elyte_c']) / \
#            (params['gamma_elyte_d'] + params['gamma_elyte_e']*C_Li + \
#            params['gamma_elyte_f']*C_Li**2 + params['gamma_elyte_g']*C_Li**3)
#
#    # Diffusional conductivity
#    sigma_D = 2*ct.gas_constant*elyte.TP[0] * \
#              sigma*(tk_elyte_o - 1)*thermo_factor / ct.faraday
#
#    Dk_elyte = Dk_elyte + sigma_D*tk_elyte / (Ck_elyte*params['divCharge']*ct.faraday)
#
#    Dk_mig_elyte = tk_elyte * sigma / params['divCharge'] / ct.faraday
#
#    return Dk_elyte, Dk_mig_elyte
>>>>>>> 23bd4714
<|MERGE_RESOLUTION|>--- conflicted
+++ resolved
@@ -1,232 +1,168 @@
-"""
-Author:
-Amy LeBar 24 April 2019
-
-Diffusion coefficient function
-Inputs: bulk diffusion coefficents,
-
-Outputs: chemical diffusion coefficient (D_k_elyte), and migration term (D_k_mig_elyte)
-"""
-# Load needed modules
-import cantera as ct
-
-<<<<<<< HEAD
-# Dilute Solution Theory (dst)
-def dst(Ck_elyte,objs,params):
-    D_k_elyte = params['D_k_elyte_o']
-    D_k_mig_elyte = params['D_k_mig_elyte_o'] * Ck_elyte
-
-    return D_k_elyte, D_k_mig_elyte
-
-# Concentrated Solution Theory (cst)
-def cst(Ck_elyte,objs,params):
-    elyte = objs['elyte']
-
-    # Species concentrations, converted to mol/m3:
-    C_Li = Ck_elyte[params['i_Li_elyte']]*1000
-    C_solvent = 0.
-    for i_sp in params['i_solvent_elyte']:
-        C_solvent += Ck_elyte[i_sp]*1000
-        #     C_EC = Ck_elyte[params['iEC_elyte']]*1000
-        #     C_EMC = Ck_elyte[params['iEMC_elyte']]*1000
-
-    D_k_elyte = params['D_k_elyte_o']
-
-    # Chemical diffusion coefficent for Li+ and PF6- in elyte
-    D_k_elyte[params['i_Li_elyte']] = (params['D_Li_CST'][0]*C_Li**2 \
-        + params['D_Li_CST'][1]*C_Li + params['D_Li_CST'][2]) \
-        * (params['D_Li_CST'][3]*C_Li**2 + params['D_Li_CST'][4]*C_Li  \
-        + params['D_Li_CST'][5]) / (params['D_Li_CST'][6] \
-        + params['D_Li_CST'][7]*C_Li + params['D_Li_CST'][8]*C_Li**2 \
-        + params['D_Li_CST'][9]*C_Li**3) * sum(1000*Ck_elyte) / C_solvent
-
-    D_k_elyte[params['i_counter_ion']] = D_k_elyte[params['i_Li_elyte']]
-
-    # Positive ion transference number
-    tk_elyte_o = params['t_elyte'][0] + params['t_elyte'][1]*C_Li \
-                + params['t_elyte'][2]*C_Li**2 + params['t_elyte'][3]*C_Li**3
-
-    tk_elyte = abs(params['polarity_k']) * \
-            ((params['polarity_k'] + 1) * tk_elyte_o/2 - \
-            (params['polarity_k'] - 1) * (1 - tk_elyte_o)/2)
-
-    # Effective conductivity
-    sigma = params['sigma_elyte'][0]*C_Li + \
-            params['sigma_elyte'][1]*C_Li**1.5 + \
-            params['sigma_elyte'][2]*C_Li**3
-
-    # Thermodynamic factor - (1 - df/d(ln C_Li))
-    thermo_factor = (params['gamma_elyte'][0]*C_Li**2 + \
-            params['gamma_elyte'][1]*C_Li + params['gamma_elyte'][2]) / \
-            (params['gamma_elyte'][3] + params['gamma_elyte'][4]*C_Li + \
-            params['gamma_elyte'][5]*C_Li**2 + params['gamma_elyte'][6]*C_Li**3)
-
-    # Diffusional conductivity
-    sigma_D = 2*ct.gas_constant*elyte.TP[0] * \
-        sigma*(tk_elyte_o - 1)*thermo_factor / ct.faraday
-
-    D_k_elyte = D_k_elyte + sigma_D * tk_elyte * params['div_charge'] \
-            / (Ck_elyte*ct.faraday)
-
-    D_k_mig_elyte = tk_elyte * sigma * params['div_charge'] / ct.faraday
-
-    return D_k_elyte, D_k_mig_elyte
-
-=======
-class dst:
-    
-    Dk_el_0 = []
-    C_k = []
-    T_elyte = []
-    ptr_el = []
-    params = []
-    
-    def coeffs():
-        Dk_el = dst.Dk_el_0
-        Dk_migr_el = dst.Dk_el_0*dst.C_k
-        
-        return Dk_el, Dk_migr_el
-    
-    "========================================================================="
-    
-class cst:
-    
-    Dk_el_0 = []
-    C_k = []
-    ptr_el = []
-    z_k = []
-    rho_bar = []
-    params = []
-    T_0 = []
-    T = []
-
-    def coeffs():
-        z_k = cst.z_k; C_k = cst.C_k; ptr_el = cst.ptr_el; params = cst.params
-        T_0 = cst.T_0; T = cst.T
-        C_Li = C_k[cst.ptr_el['Li']]            # Concentration of lithium
-        C_sol = C_k[cst.ptr_el['solvents']]     # Concentration of the solvent
-        
-        Dk_el = params['Dk_elyte_o']
-        
-        # Polynomial fit for chemical diffusion coefficient of lithium in elyte       
-        Dk_el[cst.ptr_el['Li']] = ((params['D_Li_a']*C_Li**2 
-                          + params['D_Li_b']*C_Li + params['D_Li_c'])
-                          *(params['D_Li_d']*C_Li**2 + params['D_Li_e']*C_Li 
-                          + params['D_Li_f'])/(params['D_Li_g'] 
-                          + params['D_Li_h']*C_Li + params['D_Li_i']*C_Li**2 
-                          + params['D_Li_j']*C_Li**3)*sum(cst.C_k)/sum(C_sol))
-    
-        # Modify diffusion coefficient term to include an Arrhenius-like
-        #   temperature dependence
-        Dk_el[cst.ptr_el['Li']] = Dk_el[cst.ptr_el['Li']]*np.exp((T-T_0)/ct.gas_constant/T_0)
-        
-        # Assume diffusion coefficient for cation same as anion
-        Dk_el[cst.ptr_el['PF6']] = Dk_el[cst.ptr_el['Li']]
-        
-        # Use a polynomial fit to calculate concentration dependence of the
-        #   ionic transference number
-        tk_el_0 = (params['t_elyte_a'] + params['t_elyte_b']*C_Li
-                 + params['t_elyte_c']*C_Li**2 + params['t_elyte_d']*C_Li**3)
-        
-        # Set tk for non-charged species to zero and set t_PF6 to 1 - t_Li
-        tk_el = abs(z_k)*((z_k + 1)*tk_el_0/2. - (z_k - 1)*(1 - tk_el_0)/2.)
-        
-        # Effective conductivity comes out as S/dm, need to multiply by 10 
-        sigma = (params['sigma_elyte_a']*C_Li 
-               + params['sigma_elyte_b']*C_Li**1.5
-               + params['sigma_elyte_c']*C_Li**3)
-        
-        sigma = sigma*10*np.exp((T-T_0)/ct.gas_constant/T_0)
-        
-        # Polynomial fit for thermodynamic factor: (1 + d(ln f)/d(ln C_Li))
-        thermo_factor = ((params['gamma_elyte_a']*C_Li**2 
-                       + params['gamma_elyte_b']*C_Li + params['gamma_elyte_c'])
-                       /(params['gamma_elyte_d'] + params['gamma_elyte_e']*C_Li
-                       + params['gamma_elyte_f']*C_Li**2 
-                       + params['gamma_elyte_g']*C_Li**3))
-                       
-        # Diffusional conductivity
-        C = cst.rho_bar
-        sigma_D = 2*(tk_el[ptr_el['Li']] - 1)*C*thermo_factor/z_k[ptr_el['Li']] \
-                / ct.faraday
-
-        Dk_el = Dk_el + sigma_D*tk_el/C_k/params['divCharge']/ct.faraday
-        
-        Dk_migr_el = tk_el*sigma/params['divCharge']/ct.faraday
-        
-        return Dk_el, Dk_migr_el
-    
-class cst_2:
-    
-    Dk_el_0 = []
-    C_k = []
-    ptr_el = []
-    z_k = []
-        
-#        ptr_el = cst.ptr_el
-#        C_k = cst.C_k
-#        q_Li = [key.startswith('Li') for key in ptr_el]
-#        Li_key = [list(ptr_el.keys())[i] for i in range(len(q_Li)) if q_Li[i]]
-#        Li_ind = ptr_el[Li_key]
-#        C_Li = C_k[Li_ind]
-        
-        
-    
-"=============================== Old functions ==============================="
-
-## Dilute Solution Theory (dst)
-#def dst_fun(Ck_elyte,params):
-#    Dk_elyte = params['Dk_elyte_o']
-#    Dk_mig_elyte = params['Dk_mig_elyte_o'] * Ck_elyte
-#
-#    return Dk_elyte, Dk_mig_elyte
-#
-## Concentrated Solution Theory (cst)
-#def cst_fun(Ck_elyte,objs,params):
-#    elyte = objs['elyte']
-#
-#    C_Li = Ck_elyte[params['iLi_elyte']]*1000
-#    C_EC = Ck_elyte[params['iEC_elyte']]*1000
-#    C_EMC = Ck_elyte[params['iEMC_elyte']]*1000
-#
-#    Dk_elyte = params['Dk_elyte_o']
-#
-#    # Chemical diffusion coefficent for Li+ and PF6- in elyte
-#    Dk_elyte[params['iLi_elyte']] = (params['D_Li_a']*C_Li**2 + \
-#                                params['D_Li_b']*C_Li + params['D_Li_c']) * \
-#                                (params['D_Li_d']*C_Li**2 + params['D_Li_e']*C_Li + \
-#                                params['D_Li_f']) / (params['D_Li_g'] + params['D_Li_h']*C_Li + \
-#                                params['D_Li_i']*C_Li**2 + params['D_Li_j']*C_Li**3) * \
-#                                sum(1000*Ck_elyte) / (C_EC + C_EMC)
-#
-#    Dk_elyte[params['iPF6_elyte']] = Dk_elyte[params['iLi_elyte']]
-#
-#    # Positive ion transference number
-#    tk_elyte_o = params['t_elyte_a'] + params['t_elyte_b']*C_Li + \
-#                  params['t_elyte_c']*C_Li**2 + params['t_elyte_d']*C_Li**3
-#
-#    tk_elyte = abs(params['polarity_k']) * \
-#            ((params['polarity_k'] + 1) * tk_elyte_o/2 - \
-#            (params['polarity_k'] - 1) * (1 - tk_elyte_o)/2)
-#    
-#    # Effective conductivity
-#    sigma = params['sigma_elyte_a']*C_Li + \
-#            params['sigma_elyte_b']*C_Li**1.5 + \
-#            params['sigma_elyte_c']*C_Li**3
-#
-#    # Thermodynamic factor - (1 - df/d(ln C_Li))
-#    thermo_factor = (params['gamma_elyte_a']*C_Li**2 + \
-#            params['gamma_elyte_b']*C_Li + params['gamma_elyte_c']) / \
-#            (params['gamma_elyte_d'] + params['gamma_elyte_e']*C_Li + \
-#            params['gamma_elyte_f']*C_Li**2 + params['gamma_elyte_g']*C_Li**3)
-#
-#    # Diffusional conductivity
-#    sigma_D = 2*ct.gas_constant*elyte.TP[0] * \
-#              sigma*(tk_elyte_o - 1)*thermo_factor / ct.faraday
-#
-#    Dk_elyte = Dk_elyte + sigma_D*tk_elyte / (Ck_elyte*params['divCharge']*ct.faraday)
-#
-#    Dk_mig_elyte = tk_elyte * sigma / params['divCharge'] / ct.faraday
-#
-#    return Dk_elyte, Dk_mig_elyte
->>>>>>> 23bd4714
+"""
+Author:
+Amy LeBar 24 April 2019
+
+Diffusion coefficient function
+Inputs: bulk diffusion coefficents,
+
+Outputs: chemical diffusion coefficient (D_k_elyte), and migration term (D_k_mig_elyte)
+"""
+# Load needed modules
+import cantera as ct
+
+class dst:
+    
+    Dk_el_0 = []
+    C_k = []
+    T_elyte = []
+    ptr_el = []
+    params = []
+    
+    def coeffs():
+        Dk_el = dst.Dk_el_0
+        Dk_migr_el = dst.Dk_el_0*dst.C_k
+        
+        return Dk_el, Dk_migr_el
+    
+    "========================================================================="
+    
+class cst:
+    
+    Dk_el_0 = []
+    C_k = []
+    ptr_el = []
+    z_k = []
+    rho_bar = []
+    params = []
+    T_0 = []
+    T = []
+
+    def coeffs():
+        z_k = cst.z_k; C_k = cst.C_k; ptr_el = cst.ptr_el; params = cst.params
+        T_0 = cst.T_0; T = cst.T
+        C_Li = C_k[cst.ptr_el['Li']]            # Concentration of lithium
+        C_sol = C_k[cst.ptr_el['solvents']]     # Concentration of the solvent
+        
+        Dk_el = params['Dk_elyte_o']
+        
+        # Polynomial fit for chemical diffusion coefficient of lithium in elyte       
+        Dk_el[cst.ptr_el['Li']] = ((params['D_Li_a']*C_Li**2 
+                          + params['D_Li_b']*C_Li + params['D_Li_c'])
+                          *(params['D_Li_d']*C_Li**2 + params['D_Li_e']*C_Li 
+                          + params['D_Li_f'])/(params['D_Li_g'] 
+                          + params['D_Li_h']*C_Li + params['D_Li_i']*C_Li**2 
+                          + params['D_Li_j']*C_Li**3)*sum(cst.C_k)/sum(C_sol))
+    
+        # Modify diffusion coefficient term to include an Arrhenius-like
+        #   temperature dependence
+        Dk_el[cst.ptr_el['Li']] = Dk_el[cst.ptr_el['Li']]*np.exp((T-T_0)/ct.gas_constant/T_0)
+        
+        # Assume diffusion coefficient for cation same as anion
+        Dk_el[cst.ptr_el['PF6']] = Dk_el[cst.ptr_el['Li']]
+        
+        # Use a polynomial fit to calculate concentration dependence of the
+        #   ionic transference number
+        tk_el_0 = (params['t_elyte_a'] + params['t_elyte_b']*C_Li
+                 + params['t_elyte_c']*C_Li**2 + params['t_elyte_d']*C_Li**3)
+        
+        # Set tk for non-charged species to zero and set t_PF6 to 1 - t_Li
+        tk_el = abs(z_k)*((z_k + 1)*tk_el_0/2. - (z_k - 1)*(1 - tk_el_0)/2.)
+        
+        # Effective conductivity comes out as S/dm, need to multiply by 10 
+        sigma = (params['sigma_elyte_a']*C_Li 
+               + params['sigma_elyte_b']*C_Li**1.5
+               + params['sigma_elyte_c']*C_Li**3)
+        
+        sigma = sigma*10*np.exp((T-T_0)/ct.gas_constant/T_0)
+        
+        # Polynomial fit for thermodynamic factor: (1 + d(ln f)/d(ln C_Li))
+        thermo_factor = ((params['gamma_elyte_a']*C_Li**2 
+                       + params['gamma_elyte_b']*C_Li + params['gamma_elyte_c'])
+                       /(params['gamma_elyte_d'] + params['gamma_elyte_e']*C_Li
+                       + params['gamma_elyte_f']*C_Li**2 
+                       + params['gamma_elyte_g']*C_Li**3))
+                       
+        # Diffusional conductivity
+        C = cst.rho_bar
+        sigma_D = 2*(tk_el[ptr_el['Li']] - 1)*C*thermo_factor/z_k[ptr_el['Li']] \
+                / ct.faraday
+
+        Dk_el = Dk_el + sigma_D*tk_el/C_k/params['divCharge']/ct.faraday
+        
+        Dk_migr_el = tk_el*sigma/params['divCharge']/ct.faraday
+        
+        return Dk_el, Dk_migr_el
+    
+class cst_2:
+    
+    Dk_el_0 = []
+    C_k = []
+    ptr_el = []
+    z_k = []
+        
+#        ptr_el = cst.ptr_el
+#        C_k = cst.C_k
+#        q_Li = [key.startswith('Li') for key in ptr_el]
+#        Li_key = [list(ptr_el.keys())[i] for i in range(len(q_Li)) if q_Li[i]]
+#        Li_ind = ptr_el[Li_key]
+#        C_Li = C_k[Li_ind]
+        
+        
+    
+"=============================== Old functions ==============================="
+
+## Dilute Solution Theory (dst)
+#def dst_fun(Ck_elyte,params):
+#    Dk_elyte = params['Dk_elyte_o']
+#    Dk_mig_elyte = params['Dk_mig_elyte_o'] * Ck_elyte
+#
+#    return Dk_elyte, Dk_mig_elyte
+#
+## Concentrated Solution Theory (cst)
+#def cst_fun(Ck_elyte,objs,params):
+#    elyte = objs['elyte']
+#
+#    C_Li = Ck_elyte[params['iLi_elyte']]*1000
+#    C_EC = Ck_elyte[params['iEC_elyte']]*1000
+#    C_EMC = Ck_elyte[params['iEMC_elyte']]*1000
+#
+#    Dk_elyte = params['Dk_elyte_o']
+#
+#    # Chemical diffusion coefficent for Li+ and PF6- in elyte
+#    Dk_elyte[params['iLi_elyte']] = (params['D_Li_a']*C_Li**2 + \
+#                                params['D_Li_b']*C_Li + params['D_Li_c']) * \
+#                                (params['D_Li_d']*C_Li**2 + params['D_Li_e']*C_Li + \
+#                                params['D_Li_f']) / (params['D_Li_g'] + params['D_Li_h']*C_Li + \
+#                                params['D_Li_i']*C_Li**2 + params['D_Li_j']*C_Li**3) * \
+#                                sum(1000*Ck_elyte) / (C_EC + C_EMC)
+#
+#    Dk_elyte[params['iPF6_elyte']] = Dk_elyte[params['iLi_elyte']]
+#
+#    # Positive ion transference number
+#    tk_elyte_o = params['t_elyte_a'] + params['t_elyte_b']*C_Li + \
+#                  params['t_elyte_c']*C_Li**2 + params['t_elyte_d']*C_Li**3
+#
+#    tk_elyte = abs(params['polarity_k']) * \
+#            ((params['polarity_k'] + 1) * tk_elyte_o/2 - \
+#            (params['polarity_k'] - 1) * (1 - tk_elyte_o)/2)
+#    
+#    # Effective conductivity
+#    sigma = params['sigma_elyte_a']*C_Li + \
+#            params['sigma_elyte_b']*C_Li**1.5 + \
+#            params['sigma_elyte_c']*C_Li**3
+#
+#    # Thermodynamic factor - (1 - df/d(ln C_Li))
+#    thermo_factor = (params['gamma_elyte_a']*C_Li**2 + \
+#            params['gamma_elyte_b']*C_Li + params['gamma_elyte_c']) / \
+#            (params['gamma_elyte_d'] + params['gamma_elyte_e']*C_Li + \
+#            params['gamma_elyte_f']*C_Li**2 + params['gamma_elyte_g']*C_Li**3)
+#
+#    # Diffusional conductivity
+#    sigma_D = 2*ct.gas_constant*elyte.TP[0] * \
+#              sigma*(tk_elyte_o - 1)*thermo_factor / ct.faraday
+#
+#    Dk_elyte = Dk_elyte + sigma_D*tk_elyte / (Ck_elyte*params['divCharge']*ct.faraday)
+#
+#    Dk_mig_elyte = tk_elyte * sigma / params['divCharge'] / ct.faraday
+#
+#    return Dk_elyte, Dk_mig_elyte